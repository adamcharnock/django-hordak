from django.test import TestCase
from moneyed import Money

from hordak.forms.transactions import CurrencyTradeForm, SimpleTransactionForm
from hordak.models import AccountType, Transaction
from hordak.tests.utils import DataProvider
from hordak.utilities.currency import Balance


class SimpleTransactionFormTestCase(DataProvider, TestCase):
    def setUp(self):
        self.from_account = self.account(name="From Account", type=AccountType.income)
        self.to_account = self.account(name="To Account", type=AccountType.income)

        self.bank = self.account(name="Bank", type=AccountType.asset)
        self.income = self.account(name="Income", type=AccountType.income)
        self.expense = self.account(name="Expense", type=AccountType.expense)

    def test_valid_data(self):
        form = SimpleTransactionForm(
            dict(
                debit_account=self.from_account.uuid,
                credit_account=self.to_account.uuid,
                description="A test simple transaction",
                amount_0="50.00",
                amount_1="EUR",
                date="2000-06-15",
            )
        )
        self.assertTrue(form.is_valid())
        form.save()

        # Transaction exists with two legs
        transaction = Transaction.objects.get()
        self.assertEqual(transaction.description, "A test simple transaction")
        self.assertEqual(transaction.legs.count(), 2)

        # Account balances changed
        self.assertEqual(self.from_account.balance(), Balance(50, "EUR"))
        self.assertEqual(self.to_account.balance(), Balance(-50, "EUR"))

        # Check transaction legs have amounts set as expected
        from_leg = transaction.legs.get(account=self.from_account)
        to_leg = transaction.legs.get(account=self.to_account)

<<<<<<< HEAD
        self.assertEqual(from_leg.debit, Money(50, "EUR"))
        self.assertEqual(to_leg.credit, Money(50, "EUR"))
=======
        self.assertEqual(from_leg.amount, Money(50, "EUR"))
        self.assertEqual(to_leg.amount, Money(-50, "EUR"))
>>>>>>> b045dc36

    def test_transfer_from_bank_to_income(self):
        """If we move money out of the bank and into an income account, we expect both values to go up"""

        form = SimpleTransactionForm(
            dict(
                debit_account=self.bank.uuid,
                credit_account=self.income.uuid,
                description="A test simple transaction",
                amount_0="50.00",
                amount_1="EUR",
                date="2000-06-15",
            )
        )
        self.assertTrue(form.is_valid())
        form.save()
        self.assertEqual(self.bank.balance(), Balance(-50, "EUR"))
        self.assertEqual(self.income.balance(), Balance(-50, "EUR"))

    def test_no_from_account(self):
        form = SimpleTransactionForm(
            dict(
                debit_account="",
                credit_account=self.to_account.uuid,
                description="A test simple transaction",
                amount_0="50.00",
                amount_1="EUR",
                date="2000-06-15",
            )
        )
        self.assertFalse(form.is_valid())

    def test_no_to_account(self):
        form = SimpleTransactionForm(
            dict(
                debit_account=self.from_account.uuid,
                credit_account="",
                description="A test simple transaction",
                amount_0="50.00",
                amount_1="EUR",
                date="2000-06-15",
            )
        )
        self.assertFalse(form.is_valid())

    def test_no_description_account(self):
        form = SimpleTransactionForm(
            dict(
                debit_account=self.from_account.uuid,
                credit_account=self.to_account.uuid,
                description="",
                amount_0="50.00",
                amount_1="EUR",
                amount="50.00",
                date="2000-06-15",
            )
        )
        self.assertTrue(form.is_valid())  # valid

    def test_no_amount(self):
        form = SimpleTransactionForm(
            dict(
                debit_account=self.from_account.uuid,
                credit_account=self.to_account.uuid,
                description="A test simple transaction",
                amount_0="",
                amount_1="",
                date="2000-06-15",
            )
        )
        self.assertFalse(form.is_valid())


class CurrencyTradeFormTestCase(DataProvider, TestCase):
    def setUp(self):
        self.account_gbp = self.account(
            name="GBP", type=AccountType.asset, currencies=["GBP"]
        )
        self.account_eur = self.account(
            name="EUR", type=AccountType.asset, currencies=["EUR"]
        )
        self.account_usd = self.account(
            name="USD", type=AccountType.asset, currencies=["USD"]
        )

        self.trading_gbp_eur = self.account(
            name="GBP, EUR, CZK",
            type=AccountType.trading,
            currencies=["GBP", "EUR", "CZK"],
        )
        self.trading_eur_usd = self.account(
            name="EUR, USD", type=AccountType.trading, currencies=["EUR", "USD"]
        )
        self.trading_all = self.account(
            name="GBP, EUR, USD",
            type=AccountType.trading,
            currencies=["GBP", "EUR", "USD"],
        )

    def test_valid(self):
        form = CurrencyTradeForm(
            dict(
                source_account=self.account_gbp.uuid,
                source_amount_0="100",
                source_amount_1="GBP",
                trading_account=self.trading_gbp_eur.uuid,
                destination_account=self.account_eur.uuid,
                destination_amount_0="110",
                destination_amount_1="EUR",
            )
        )
        self.assertTrue(form.is_valid(), form.errors)
        form.save()
        self.assertEqual(self.account_gbp.balance(), Balance("-100", "GBP"))
        self.assertEqual(
            self.trading_gbp_eur.balance(), Balance("-100", "GBP", "110", "EUR")
        )
        self.assertEqual(self.account_eur.balance(), Balance("110", "EUR"))

    def test_no_source_account(self):
        form = CurrencyTradeForm(
            dict(
                source_account="",
                source_amount_0="100",
                source_amount_1="GBP",
                trading_account=self.trading_gbp_eur.uuid,
                destination_account=self.account_eur.uuid,
                destination_amount_0="110",
                destination_amount_1="EUR",
            )
        )
        self.assertFalse(form.is_valid())

    def test_no_source_amount(self):
        form = CurrencyTradeForm(
            dict(
                source_account=self.account_gbp.uuid,
                source_amount_0="",
                source_amount_1="",
                trading_account=self.trading_gbp_eur.uuid,
                destination_account=self.account_eur.uuid,
                destination_amount_0="110",
                destination_amount_1="EUR",
            )
        )
        self.assertFalse(form.is_valid())

    def test_no_trading_account(self):
        form = CurrencyTradeForm(
            dict(
                source_account=self.account_gbp.uuid,
                source_amount_0="100",
                source_amount_1="GBP",
                trading_account="",
                destination_account=self.account_eur.uuid,
                destination_amount_0="110",
                destination_amount_1="EUR",
            )
        )
        self.assertFalse(form.is_valid())

    def test_trading_account_single_currency(self):
        form = CurrencyTradeForm(
            dict(
                source_account=self.account_gbp.uuid,
                source_amount_0="100",
                source_amount_1="GBP",
                trading_account=self.account(
                    name="trading", type=AccountType.trading, currencies=["GBP"]
                ).uuid,
                destination_account=self.account_eur.uuid,
                destination_amount_0="110",
                destination_amount_1="EUR",
            )
        )
        self.assertFalse(form.is_valid())

    def test_trading_account_no_source_currency(self):
        form = CurrencyTradeForm(
            dict(
                source_account=self.account_gbp.uuid,
                source_amount_0="100",
                source_amount_1="GBP",
                trading_account=self.account(
                    name="trading",
                    type=AccountType.trading,
                    currencies=["EUR", "USD"],
                ).uuid,
                destination_account=self.account_eur.uuid,
                destination_amount_0="110",
                destination_amount_1="EUR",
            )
        )
        self.assertFalse(form.is_valid())

    def test_trading_account_no_destination_currency(self):
        form = CurrencyTradeForm(
            dict(
                source_account=self.account_gbp.uuid,
                source_amount_0="100",
                source_amount_1="GBP",
                trading_account=self.account(
                    name="trading",
                    type=AccountType.trading,
                    currencies=["GBP", "USD"],
                ).uuid,
                destination_account=self.account_eur.uuid,
                destination_amount_0="110",
                destination_amount_1="EUR",
            )
        )
        self.assertFalse(form.is_valid())

    def test_no_destination_account(self):
        form = CurrencyTradeForm(
            dict(
                source_account=self.account_gbp.uuid,
                source_amount_0="100",
                source_amount_1="GBP",
                trading_account=self.trading_gbp_eur.uuid,
                destination_account="",
                destination_amount_0="110",
                destination_amount_1="EUR",
            )
        )
        self.assertFalse(form.is_valid())

    def test_no_destination_amount(self):
        form = CurrencyTradeForm(
            dict(
                source_account=self.account_gbp.uuid,
                source_amount_0="100",
                source_amount_1="GBP",
                trading_account=self.trading_gbp_eur.uuid,
                destination_account=self.account_eur.uuid,
                destination_amount_0="",
                destination_amount_1="",
            )
        )
        self.assertFalse(form.is_valid())

    def test_no_source_account_currency(self):
        """Source account doesn't support requested currency"""
        form = CurrencyTradeForm(
            dict(
                source_account=self.account_eur.uuid,
                source_amount_0="100",
                source_amount_1="CZK",
                trading_account=self.trading_gbp_eur.uuid,
                destination_account=self.account_gbp.uuid,
                destination_amount_0="110",
                destination_amount_1="GBP",
            )
        )
        self.assertFalse(form.is_valid())
        self.assertEqual(
            form.errors, {"__all__": ["Source account does not support CZK"]}
        )

    def test_no_destination_account_currency(self):
        """Destination account doesn't support requested currency"""
        form = CurrencyTradeForm(
            dict(
                source_account=self.account_gbp.uuid,
                source_amount_0="100",
                source_amount_1="GBP",
                trading_account=self.trading_gbp_eur.uuid,
                destination_account=self.account_eur.uuid,
                destination_amount_0="110",
                destination_amount_1="CZK",
            )
        )
        self.assertFalse(form.is_valid())
        self.assertEqual(
            form.errors, {"__all__": ["Destination account does not support CZK"]}
        )<|MERGE_RESOLUTION|>--- conflicted
+++ resolved
@@ -43,13 +43,8 @@
         from_leg = transaction.legs.get(account=self.from_account)
         to_leg = transaction.legs.get(account=self.to_account)
 
-<<<<<<< HEAD
-        self.assertEqual(from_leg.debit, Money(50, "EUR"))
-        self.assertEqual(to_leg.credit, Money(50, "EUR"))
-=======
-        self.assertEqual(from_leg.amount, Money(50, "EUR"))
-        self.assertEqual(to_leg.amount, Money(-50, "EUR"))
->>>>>>> b045dc36
+        self.assertEqual(from_leg.credit, Money(50, "EUR"))
+        self.assertEqual(to_leg.debit, Money(50, "EUR"))
 
     def test_transfer_from_bank_to_income(self):
         """If we move money out of the bank and into an income account, we expect both values to go up"""
